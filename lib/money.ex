--- conflicted
+++ resolved
@@ -898,7 +898,6 @@
        end
   end
 
-<<<<<<< HEAD
   def validate_currency_code(currency_code) do
     case Cldr.validate_currency(currency_code) do
       {:error, _} = error -> error
@@ -906,8 +905,6 @@
     end
   end
 
-=======
->>>>>>> 0e94c980
   defp merge_options(options, required) do
     Keyword.merge(options, required, fn _k, _v1, v2 -> v2 end)
   end
